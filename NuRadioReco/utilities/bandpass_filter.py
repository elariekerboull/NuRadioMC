--- conflicted
+++ resolved
@@ -1,6 +1,7 @@
 import numpy as np
 import scipy.signal
 from NuRadioReco.detector import filterresponse
+
 
 def get_filter_response(frequencies, passband, filter_type, order, rp=None, roll_width=None):
     """
@@ -17,10 +18,7 @@
         * 'rectangular': perfect straight line filter
         * 'butter': butterworth filter from scipy
         * 'butterabs': absolute of butterworth filter from scipy
-<<<<<<< HEAD
         * 'gaussian_tapered' : a rectangular bandpass filter convolved with a Gaussian
-=======
->>>>>>> d7981b3c
 
         or any filter that is implemented in :mod:`NuRadioReco.detector.filterresponse`.
         In this case the passband parameter is ignored
@@ -52,26 +50,14 @@
     else:
         scipy_args = [passband, 'bandpass']
 
-<<<<<<< HEAD
-    if filter_type == 'rectangular':
-        f = np.ones_like(frequencies)
-        f[np.where(frequencies < passband[0])] = 0.
-        f[np.where(frequencies > passband[1])] = 0.
-        return f
-    elif filter_type == 'butter':
-=======
     if filter_type == 'butter':
->>>>>>> d7981b3c
         f = np.zeros_like(frequencies, dtype=complex)
         mask = frequencies > 0
         b, a = scipy.signal.butter(order, *scipy_args, analog=True)
         w, h = scipy.signal.freqs(b, a, frequencies[mask])
         f[mask] = h
         return f
-<<<<<<< HEAD
-=======
 
->>>>>>> d7981b3c
     elif filter_type == 'butterabs':
         f = np.zeros_like(frequencies, dtype=complex)
         mask = frequencies > 0
@@ -79,10 +65,7 @@
         w, h = scipy.signal.freqs(b, a, frequencies[mask])
         f[mask] = h
         return np.abs(f)
-<<<<<<< HEAD
-=======
 
->>>>>>> d7981b3c
     elif filter_type == 'cheby1':
         f = np.zeros_like(frequencies, dtype=complex)
         mask = frequencies > 0
@@ -90,7 +73,7 @@
         w, h = scipy.signal.freqs(b, a, frequencies[mask])
         f[mask] = h
         return f
-<<<<<<< HEAD
+
     elif filter_type == 'gaussian_tapered':
         f = np.ones_like(frequencies, dtype=complex)
         f[np.where(frequencies < passband[0])] = 0.
@@ -103,14 +86,14 @@
         f = scipy.signal.convolve(f, gaussian_weights, mode="same")
         f /= np.max(f)  # convolution changes peak value
         return f
-=======
 
->>>>>>> d7981b3c
     elif filter_type.find('FIR') >= 0:
         raise NotImplementedError("FIR filter not yet implemented")
+
     elif filter_type == 'hann_tapered':
         raise NotImplementedError(
             "'hann_tapered' is a time-domain filter, cannot return frequency response"
         )
+
     else:
         return filterresponse.get_filter_response(frequencies, filter_type)