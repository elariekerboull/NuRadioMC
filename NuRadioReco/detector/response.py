from NuRadioReco.utilities import units
import NuRadioReco.framework.base_trace

from scipy import interpolate

import numpy as np
import logging
import datetime
import copy


class Response:
    """
    This class provides an interface to read-in and apply the complex response functions of the
    various components of the signal chain of a RNO-G channel. The class allows to combine the
    response of several components into one response by multiplying them.

    Examples
    --------

    .. code-block::

        response = det.get_signal_chain_response(station_id=24, channel_id=0)

        # Multipy the response to a trace. The multiply operator takes care of everything
        trace_at_readout = trace_at_antenna * response

        # getting the complex response as array
        freq = np.arange(50, 1000) * units.MHz
        complex_resp = response(freq)

    """

    def __init__(self, frequency, y, y_unit, time_delay=0, weight=1,
                 name="default", station_id=None, channel_id=None,
                 remove_time_delay=True, debug_plot=False,
<<<<<<< HEAD
                 log_level=logging.NOTSET):
=======
                 log_level=logging.INFO, attenuator_in_dB=0):
>>>>>>> 73479dc2
        """
        Parameters
        ----------

        frequency : list(float)
            The frequency vector at which the response is measured. Unit has to be GHz.

        y : [list(float), list(float)]
            The measured response. First entry is the vector of the measured amplitude, the second entry is the measured phase.
            The unit of both entries is specified with the next argument.

        y_unit : [str, str]
            The first entry specifies the unit of the measured amplitude. Options are "dB", "MAG" and "mag".
            The second entry specifies the unit of the measured phase. Options are "rad" and "deg".

        time_delay : float (Default: 0)
            "Average" group delay. Read from database. Will be used to normalize the phase and stored alongside response

        weight : float (Default: 1)
            Specifies the weight with which this component reponse "adds" to the total signal-chain response or data.
            Its the exponent of the complex multiplicitive gain. That means that a value of 1 means to linear multiply this
            reponse while a value of -1 means to divide by this reponse.

        name : str (Default: "default")
            Give the response a name. This is only use for printing purposes.

        station_id : int (Default: None)
            Associated station id.

        channel_id : int (Default: None)
            Associated channel id.

        remove_time_delay : bool (Default: True)
            If True, remove `time_delay` from response.

        debug_plot : bool (Default: False)
            If True, produce a debug plot

<<<<<<< HEAD
        log_level : `logging.LOG_LEVEL` (Default: logging.NOTSET)
            Overrides verbosity level of logger. Other options are: `logging.WARNING`, `logging.DEBUG`, ...
=======
        log_level : `logging.LOG_LEVEL` (Default: logging.INFO)
            Defines verbosity level of logger. Other options are: `logging.WARNING`, `logging.DEBUG`, ...

        attenuator_in_dB : float (Default: 0)
            Allows to add an additional attenuation/gain to the response. This is useful to simulate or correct of the
            the effect of an attenuator. The value is in dB. A value of 10dB will increase the response by 10 dB.
            (Default: 0 -> no attenuation)
>>>>>>> 73479dc2
        """
        self.logger = logging.getLogger("NuRadioReco.Response")
        self.logger.setLevel(log_level)

        self.__names = [name]
        self._station_id = station_id
        self._channel_id = channel_id

        self._sanity_check = True # Tmp

        if self._station_id is None or self._channel_id is None and self._station_id != -1:
            self.logger.error(f"Station and channel id were not defined for response {name}. Please do that.")

        self.__frequency = np.array(frequency) * units.GHz

        if y[0] is None or y[1] is None:
            raise ValueError("Data for response incomplete, detected \"None\"")

        y_ampl, y_phase = np.array(y)
        if y_unit[0] == "dB":
            gain = 10 ** (y_ampl / 20)
        elif y_unit[0].lower() == "mag":
            gain = y_ampl
        else:
            raise KeyError

        if y_unit[1].lower() == "deg":
            if np.max(np.abs(y_phase)) < 2 * np.pi:
                self.logger.warning("Is the phase really in deg? Does not look like it... "
                                    f"Do not convert to rad. Phase: {y_phase}")
            else:
                y_phase = np.deg2rad(y_phase)
        elif y_unit[1].lower() == "rad":
            y_phase = y_phase
        else:
            raise KeyError

        # Remove the average group delay from response
        if remove_time_delay and time_delay:
            self.logger.debug(f"Remove a time delay of {time_delay:.2f} ns from {name}")
            y_phase_orig = np.copy(np.unwrap(y_phase))
            _response = subtract_time_delay_from_response(self.__frequency, gain, y_phase, time_delay)
            y_phase = np.angle(_response)
        else:
            time_delay = 0  # set time_delay to 0 if group delay is not removed

        y_phase = np.unwrap(y_phase)

        if attenuator_in_dB:
            gain = gain * 10 ** (attenuator_in_dB / 20)

        self.__gains = [interpolate.interp1d(
            self.__frequency, gain, kind="linear", bounds_error=False, fill_value=0)]

        self.__phases = [interpolate.interp1d(
            self.__frequency, y_phase, kind="linear", bounds_error=False, fill_value=0)]

        if weight not in [-1, 1]:
            err = f"Only a response weight of [-1, 1] is allowed (value is {weight})."
            self.logger.error(err)
            raise ValueError(err)

        self.__weights = [weight]
        self.__time_delays = [weight * time_delay]

        # Debug plotting
        if debug_plot:
            from matplotlib import pyplot as plt
            fig, axs = plt.subplots(3, 1, sharex=True)
            axs[0].set_title(name)
            frequency_interp = np.linspace(self.__frequency[0], self.__frequency[-1], 10000)
            axs[0].plot(self.__frequency, gain, "C0o", label="data", markersize=2)
            axs[0].plot(frequency_interp, self.__gains[0](frequency_interp), "C1--", lw=1, label="interpolation")

            if remove_time_delay:
                axs[1].plot(self.__frequency, y_phase_orig, "C0o", markersize=2, label="Original phase")
                ax2 = axs[1].twinx()
                ax2.plot(self.__frequency, y_phase, "C2o", markersize=2, label=f"Excl. time delay of {self.__time_delays[0]:.2f}ns")
                ax2.plot(frequency_interp, self.__phases[0](frequency_interp), "C3--", lw=1, label="interpolation")
                ax2.set_ylabel("norm. phase / rad")
                ax2.legend(fontsize=5)
            else:
                axs[1].plot(self.__frequency, y_phase, "C0o", markersize=2)
                axs[1].plot(frequency_interp, self.__phases[0](frequency_interp), "C1--", lw=1)

            axs[0].set_ylabel("gain")
            axs[1].set_ylabel("phase / rad")

            axs[0].legend(fontsize=5)

            group_delay = -np.diff(y_phase) / np.diff(self.__frequency)[0] / (2 * np.pi)
            axs[2].plot(self.__frequency[:-1], group_delay, "C0o", markersize=2)
            frequency_mask = np.all([50 * units.MHz < self.__frequency[:-1], self.__frequency[:-1] < 800 * units.MHz], axis=0)
            axs[2].set_ylim(np.amin(group_delay[frequency_mask]), np.amax(group_delay[frequency_mask]))
            axs[2].set_ylabel("group delay / ns")

            axs[-1].set_xlabel("frequency / GHz")
            fig.tight_layout()
            plt.savefig(f'{name}_{self._station_id}_{self._channel_id}_'
                        f'{datetime.datetime.utcnow().strftime("%Y%m%dT%H%M%S")}_debug.png', transparent=False)
            plt.close()

    def __call__(self, freq, component_names=None, blacklist=True):
        """
        Returns the complex response for a given frequency.

        Parameters
        ----------

        freq: list(float)
            The frequencies for which to get the response.

        component_names: list(str) or None (Default: None)
            Only return the (combined) response of components selected by their names.
            List of names to consider or not to consider (depends on `blacklist`).
            `None` mean no selection.

        blacklist: bool (Default: True)
            If True (and `component_names is not None`), ignore components selected with `component_names`.
            If False, only consider components selected with `component_names`.

        Returns
        -------

        response: np.array(np.complex128)
            The complex response at the desired frequencies
        """
        response = np.ones_like(freq, dtype=np.complex128)

        if component_names is not None:
            if isinstance(component_names, str):
                component_names = [component_names]

        for gain, phase, weight, name in zip(self.__gains, self.__phases, self.__weights, self.__names):

            if component_names is not None:
                if blacklist:
                    if name in component_names:  # if name in blacklist skip
                        continue
                else:
                    if name not in component_names:  # if name *not* in whitelist skip
                        continue

            _gain = gain(freq / units.GHz)

            # to avoid RunTime warning and NANs in total reponse
            if weight == -1:
                mask = _gain > 0
                tmp_response = np.zeros_like(freq, dtype=np.complex128)
                tmp_response[mask] = (_gain[mask] * np.exp(1j * phase(freq[mask] / units.GHz))) ** weight
                response *= tmp_response
            else:
                response *= (_gain * np.exp(1j * phase(freq / units.GHz))) ** weight

        if np.allclose(response, np.ones_like(freq, dtype=np.complex128)):
            if component_names is not None:
                raise ValueError("Returned response is equal to 1. "
                                f"Did you requested a non-existing component ({component_names})? "
                                f"Options are: {self.__names}")
            else:
                self.logger.warning("Returned response is equal to 1.")

        return response

    def get_names(self):
        """ Get list of the names of all individual responses """
        return self.__names

    def remove(self, name):
        """
        Remove a component response from the response object.

        Parameters
        ----------

        name: str
            Name of the component to remove
        """
        if name not in self.get_names():
            raise ValueError(f"Component {name} not found in response. Options are: {self.get_names()}")

        idx = self.__names.index(name)
        self.__names.pop(idx)
        self.__gains.pop(idx)
        self.__phases.pop(idx)
        self.__weights.pop(idx)
        self.__time_delays.pop(idx)

    def __mul__(self, other):
        """
        Define multiplication operator for
            - Other objects of the same class
            - Objects of type NuRadioReco.framework.base_trace
        """

        if isinstance(other, Response):
            self = copy.deepcopy(self)
            if (self._station_id != other._station_id or
                self._channel_id != other._channel_id) and (other._station_id != -1 and self._station_id != -1):
                # station_id == -1 is a special case to all non-station specific responses
                self.logger.error("It looks like you are combining responses from "
                                  f"two different channels: {self._station_id}.{self._channel_id} "
                                  f" vs {other._station_id}.{other._channel_id} (station_id.channel_id)")
            # Store each response individually: append/concatenate lists of gains and phases.
            # The multiplication happens in __call__.
            self.__names += other.__names
            self.__gains += other.__gains
            self.__phases += other.__phases
            self.__weights += other.__weights
            self.__time_delays += other.__time_delays
            return self

        elif isinstance(other, NuRadioReco.framework.base_trace.BaseTrace):
            other = copy.copy(other)
            if self._sanity_check:
                trace_length = other.get_number_of_samples() / other.get_sampling_rate()
                time_delay = self._calculate_time_delay()
                if time_delay > trace_length / 2:
                    self.logger.warning("The time shift appiled by the response is larger than half the trace length:\n\t"
                                        f"{time_delay:.2f} vs {trace_length:.2f}")

            spec = other.get_frequency_spectrum()
            freqs = other.get_frequencies()
            spec *= self(freqs)  # __call__
            other.add_trace_start_time(np.sum(self.__time_delays))
            other.set_frequency_spectrum(spec, sampling_rate="same")

            return other

        elif isinstance(other, np.ndarray):
            raise TypeError("You try to multiply a `Response` object with a numpy array, "
                            "only `Response` or `BaseTrace` is allowed. "
                            "Did you call `get_trace()` or `get_frequency_spectrum()` on `BaseTrace`?")

        else:
            raise TypeError(f"Response multiplied with unknown type: {type(other)}")

    def __rmul__(self, other):
        """ Same as mul """
        return self.__mul__(other)

    def __str__(self):
        ampl = 20 * np.log10(np.abs(self(np.array([0.15, 0.5]) * units.GHz)))
        return "Response of " + ", ".join([f"{name} ({weight})" for name, weight in zip(self.get_names(), self.__weights)]) \
            + f": |R([0.15, 0.5] GHz)| = [{ampl[0]:.2f}, {ampl[1]:.2f}] dB (amplitude) ({np.sum(self.__time_delays):.2f} ns)"

    def plot(self, ax1=None, show=False, in_dB=True, plt_kwargs={}):
        import matplotlib.pyplot as plt

        freqs = np.linspace(0, 1.4) * units.GHz

        if ax1 is None:
            fig, ax = plt.subplots()
        else:
            ax = ax1

        for gain, weight, name, td in zip(self.__gains, self.__weights, self.__names, self.__time_delays):
            _gain = gain(freqs)

            name = name.replace("_", " ")
            ls = "-" if weight == 1 else "--"

            if name.startswith("golden"):
                name = name.replace("golden downhole components", "ref. comp.")

            if name.endswith(" "):
                name = name[:-1]

            label = f"{name:<25} : {weight:<3} | {td:.1f}ns"
            if in_dB:
                mask = _gain > 0  # to avoid RunTime warning
                ax.plot(freqs[mask] / units.MHz, 20 * np.log10(_gain[mask]), lw=1, ls=ls, label=label, **plt_kwargs)
            else:
                ax.plot(freqs / units.MHz, _gain, label=label, lw=1, ls=ls, **plt_kwargs)

        _gain = np.abs(self(freqs))
        label = f"total: {np.sum(self.__time_delays):.1f}ns"
        if in_dB:
            mask = _gain > 0  # to avoid RunTime warning
            ax.plot(freqs[mask] / units.MHz, 20 * np.log10(_gain[mask]), color="k", label=label, **plt_kwargs)
        else:
            ax.plot(freqs / units.MHz, _gain, color="k", label=label, **plt_kwargs)

        ax.set_xlabel("frequency / MHz")
        if in_dB:
            ax.set_ylabel("gain / dB")
        else:
            ax.set_ylabel("gain")
            ax.set_yscale("log")

        ax.legend(fontsize="x-small")
        ax.grid()

        if show:
            plt.show()
        elif ax1 is not None:
            pass
        else:
            return fig, ax

    def get_time_delay(self):
        """ Get time delay from DB """
        return np.sum(self.__time_delays)

    def _calculate_time_delay(self):
        """
        Calculate time delay from phase of the stored complex response function.
        This is not the time delay which is stored in the DB and which is used in
        the `__init__()` to normalize the response function. Rather, its the remaining
        group delay.

        The time delay is calculated as the mean between 195 and 205 MHz.

        Returns
        -------

        time_delay1 : float
            The time delay at ~ 200 MHz
        """

        freqs = np.arange(0.05, 1.2, 0.001) * units.GHz

        response = self(freqs)

        delta_freq = np.diff(freqs)

        phase = np.angle(response)
        time_delay = -np.diff(np.unwrap(phase)) / delta_freq / 2 / np.pi

        mask = np.all([195 * units.MHz < freqs, freqs < 250 * units.MHz], axis=0)[:-1]
        time_delay1 = np.mean(time_delay[mask])

        # fit the unwrapped phase with a linear function
        popt = np.polyfit(freqs, np.unwrap(phase), 1)
        time_delay2 = -popt[0] / (2 * np.pi)

        if np.abs(time_delay1 - time_delay2) > 0.1 * units.ns:
            self.logger.warning("Calculation of time delay. The two methods yield different results: "
                                f"{time_delay1:.1f} ns / {time_delay2:.1f} ns for {self.get_names()}. Return the former...")

        return time_delay1


def subtract_time_delay_from_response(frequencies, resp, phase=None, time_delay=None):
    """
    Remove a constant time delay from a complex response function

    Parameters
    ----------

    frequencies : array of floats
        Corresponding frequencies

    resp : array of (complex) floats
        Complex response function (if `phase is None`), Real gain of a complex response
        function (if `phase is not None`).

    phase : array of floats
        Phase of the complex response function (optional). (Default: None)

    time_delay : float
        Time delay to be removed

    Returns
    -------

    resp: array of complex floats
        Corrected response function
    """
    resp = np.copy(resp)

    if phase is not None:
        phase = np.copy(phase)
        gain = resp
        phase = np.unwrap(phase)  # double helps more
    else:
        gain = np.abs(resp)
        phase = np.unwrap(np.angle(resp))

    if time_delay is None:
        raise ValueError("You have to specify a time delay")

    resp = gain * np.exp(1j * (phase + 2 * np.pi * time_delay * frequencies))

    return resp<|MERGE_RESOLUTION|>--- conflicted
+++ resolved
@@ -34,11 +34,7 @@
     def __init__(self, frequency, y, y_unit, time_delay=0, weight=1,
                  name="default", station_id=None, channel_id=None,
                  remove_time_delay=True, debug_plot=False,
-<<<<<<< HEAD
-                 log_level=logging.NOTSET):
-=======
-                 log_level=logging.INFO, attenuator_in_dB=0):
->>>>>>> 73479dc2
+                 log_level=logging.NOTSET, attenuator_in_dB=0):
         """
         Parameters
         ----------
@@ -77,18 +73,13 @@
         debug_plot : bool (Default: False)
             If True, produce a debug plot
 
-<<<<<<< HEAD
-        log_level : `logging.LOG_LEVEL` (Default: logging.NOTSET)
-            Overrides verbosity level of logger. Other options are: `logging.WARNING`, `logging.DEBUG`, ...
-=======
-        log_level : `logging.LOG_LEVEL` (Default: logging.INFO)
-            Defines verbosity level of logger. Other options are: `logging.WARNING`, `logging.DEBUG`, ...
-
         attenuator_in_dB : float (Default: 0)
             Allows to add an additional attenuation/gain to the response. This is useful to simulate or correct of the
             the effect of an attenuator. The value is in dB. A value of 10dB will increase the response by 10 dB.
             (Default: 0 -> no attenuation)
->>>>>>> 73479dc2
+
+        log_level : `logging.LOG_LEVEL` (Default: logging.NOTSET)
+            Overrides verbosity level of logger. Other options are: `logging.WARNING`, `logging.DEBUG`, ...
         """
         self.logger = logging.getLogger("NuRadioReco.Response")
         self.logger.setLevel(log_level)
