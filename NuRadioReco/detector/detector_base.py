import numpy as np
from NuRadioReco.utilities import units
import NuRadioReco.detector.RNO_G.analog_components
import NuRadioReco.detector.ARIANNA.analog_components
from radiotools import helper as hp
import os
import logging
from tinydb import TinyDB, Query
from tinydb_serialization import SerializationMiddleware
from tinydb.storages import MemoryStorage
import astropy.time
from datetime import datetime
from tinydb_serialization import Serializer
import six  # # used for compatibility between py2 and py3
import warnings
from astropy.utils.exceptions import ErfaWarning
import NuRadioReco.utilities.metaclasses

logger = logging.getLogger('NuRadioReco.detector')
warnings.filterwarnings('ignore', category=ErfaWarning)


class DateTimeSerializer(Serializer):
    """
    helper class to serialize datetime objects with TinyDB
    """
    OBJ_CLASS = datetime  # The class this serializer handles

    def encode(self, obj):
        return obj.strftime('%Y-%m-%dT%H:%M:%S')

    def decode(self, s):
        return datetime.strptime(s, '%Y-%m-%dT%H:%M:%S')


def buffer_db(in_memory, filename=None):
    """
    buffers the complete SQL database into a TinyDB object (either in memory or into a local JSON file)

    Parameters
    ----------
    in_memory: bool
        if True: the mysql database will be buffered as a tiny tb object that only exists in memory
        if False: the mysql database will be buffered as a tiny tb object and saved in a local json file
    filename: string
        only relevant if `in_memory = True`: the filename of the json file of the tiny db object
    """
    serialization = SerializationMiddleware()
    serialization.register_serializer(DateTimeSerializer(), 'TinyDate')
    logger.info("buffering SQL database on-the-fly")
    if in_memory:
        db = TinyDB(storage=MemoryStorage)
    else:
        db = TinyDB(filename, storage=serialization, sort_keys=True, indent=4, separators=(',', ': '))
    db.truncate()

    from NuRadioReco.detector import detector_sql
    sqldet = detector_sql.Detector()
    results = sqldet.get_everything_stations()
    table_stations = db.table('stations')
    table_stations.truncate()
    for result in results:
        table_stations.insert({'station_id': result['st.station_id'],
                               'commission_time': result['st.commission_time'],
                               'decommission_time': result['st.decommission_time'],
                               'station_type': result['st.station_type'],
                               'position': result['st.position'],
                               'board_number': result['st.board_number'],
                               'MAC_address': result['st.MAC_address'],
                               'MBED_type': result['st.MBED_type'],
                               'pos_position': result['pos.position'],
                               'pos_measurement_time': result['pos.measurement_time'],
                               'pos_easting': result['pos.easting'],
                               'pos_northing': result['pos.northing'],
                               'pos_altitude': result['pos.altitude'],
                               'pos_zone': result['pos.zone'],
                               'pos_site': result['pos.site']})

    table_channels = db.table('channels')
    table_channels.truncate()
    results = sqldet.get_everything_channels()
    for channel in results:
        table_channels.insert({'station_id': channel['st.station_id'],
                               'channel_id': channel['ch.channel_id'],
                               'commission_time': channel['ch.commission_time'],
                               'decommission_time': channel['ch.decommission_time'],
                               'ant_type': channel['ant.antenna_type'],
                               'ant_orientation_phi': channel['ant.orientation_phi'],
                               'ant_orientation_theta': channel['ant.orientation_theta'],
                               'ant_rotation_phi': channel['ant.rotation_phi'],
                               'ant_rotation_theta': channel['ant.rotation_theta'],
                               'ant_position_x': channel['ant.position_x'],
                               'ant_position_y': channel['ant.position_y'],
                               'ant_position_z': channel['ant.position_z'],
                               'ant_deployment_time': channel['ant.deployment_time'],
                               'ant_comment': channel['ant.comment'],
                               'cab_length': channel['cab.cable_length'],
                               'cab_reference_measurement': channel['cab.reference_measurement'],
                               'cab_time_delay': channel['cab.time_delay'],
                               'cab_id': channel['cab.cable_id'],
                               'cab_type': channel['cab.cable_type'],
                               'amp_type': channel['amps.amp_type'],
                               'amp_reference_measurement': channel['amps.reference_measurement'],
                               'adc_id': channel['adcs.adc_id'],
                               'adc_time_delay': channel['adcs.time_delay'],
                               'adc_nbits': channel['adcs.nbits'],
                               'adc_n_samples': channel['adcs.n_samples'],
                               'adc_sampling_frequency': channel['adcs.sampling_frequency']})

    results = sqldet.get_everything_positions()
    table_positions = db.table('positions')
    table_positions.truncate()
    for result in results:
        table_positions.insert({
            'pos_position': result['pos.position'],
            'pos_measurement_time': result['pos.measurement_time'],
            'pos_easting': result['pos.easting'],
            'pos_northing': result['pos.northing'],
            'pos_altitude': result['pos.altitude'],
            'pos_zone': result['pos.zone'],
            'pos_site': result['pos.site']})

    logger.info("sql database buffered")
    return db


@six.add_metaclass(NuRadioReco.utilities.metaclasses.Singleton)
class DetectorBase(object):
    """
    main detector class which provides access to the detector description

    This class provides functions for all relevant detector properties.
    """

    def __init__(self, source='json', json_filename='ARIANNA/arianna_detector_db.json',
                 dictionary=None, assume_inf=True, antenna_by_depth=True):
        """
        Initialize the stations detector properties.
        By default, a new detector instance is only created of none exists yet, otherwise the existing instance
        is returned. To force the creation of a new detector instance, pass the additional keyword parameter
        `create_new=True` to this function. For more details, check the documentation for the
        `Singleton metaclass <NuRadioReco.utilities.html#NuRadioReco.utilities.metaclasses.Singleton>`_.

        Parameters
        ----------
        source : str
            'json', 'dictionary' or 'sql'
            default value is 'json'
            if dictionary is specified, the dictionary passed to __init__ is used
            if 'sql' is specified, the file 'detector_sql_auth.json' file needs to be present in this folder that
            specifies the sql server credentials (see 'detector_sql_auth.json.sample' for an example of the syntax)
        json_filename : str
            the path to the json detector description file (if first checks a path relative to this directory, then a
            path relative to the current working directory of the user)
            default value is 'ARIANNA/arianna_detector_db.json'
        assume_inf : Bool
            Default to True, if true forces antenna models to have infinite boundary conditions, otherwise the antenna madel will be determined by the station geometry.
        antenna_by_depth: bool (default True)
            if True the antenna model is determined automatically depending on the depth of the antenna. This is done by
            appending e.g. '_InfFirn' to the antenna model name.
            if False, the antenna model as specified in the database is used.
        create_new: bool (default:False)
            Can be used to force the creation of a new detector object. By default, the __init__ will only create a new
            object if none already exists.
        """
        self._serialization = SerializationMiddleware()
        self._serialization.register_serializer(DateTimeSerializer(), 'TinyDate')
        if source == 'sql':
            self._db = buffer_db(in_memory=True)
        elif source == 'dictionary':
            self._db = TinyDB(storage=MemoryStorage)
            self._db.truncate()
            stations_table = self._db.table('stations', cache_size=1000)
            for station in dictionary['stations'].values():
                stations_table.insert(station)
            channels_table = self._db.table('channels', cache_size=1000)
            for channel in dictionary['channels'].values():
                channels_table.insert(channel)
        else:
            self._db = TinyDB(
                json_filename,
                storage=self._serialization,
                sort_keys=True,
                indent=4,
                separators=(',', ': ')
            )

        self._stations = self._db.table('stations', cache_size=1000)
        self._channels = self._db.table('channels', cache_size=1000)
        self._devices = self._db.table('devices', cache_size=1000)
        self.__positions = self._db.table('positions', cache_size=1000)

        logger.info("database initialized")

        self._buffered_stations = {}
        self.__buffered_positions = {}
        self._buffered_channels = {}
        self._buffered_devices = {}
        self.__valid_t0 = astropy.time.Time('2100-1-1')
        self.__valid_t1 = astropy.time.Time('1970-1-1')

        self.__noise_RMS = None

        self.__current_time = None

        self.__assume_inf = assume_inf
        if antenna_by_depth:
            logger.info("the correct antenna model will be determined automatically based on the depth of the antenna")
        self._antenna_by_depth = antenna_by_depth

    def __query_channel(self, station_id, channel_id):
        Channel = Query()
        if self.__current_time is None:
            raise ValueError(
                "Detector time is not set. The detector time has to be set using the Detector.update() function before it can be used.")
        res = self._channels.get((Channel.station_id == station_id) & (Channel.channel_id == channel_id)
                                 & (Channel.commission_time <= self.__current_time.datetime)
                                 & (Channel.decommission_time > self.__current_time.datetime))
        if res is None:
            logger.error(
                "query for station {} and channel {} at time {} returned no results".format(station_id, channel_id,
                                                                                            self.__current_time))
            raise LookupError
        return res

    def _query_channels(self, station_id):
        Channel = Query()
        if self.__current_time is None:
            raise ValueError(
                "Detector time is not set. The detector time has to be set using the Detector.update() function before it can be used.")
        return self._channels.search((Channel.station_id == station_id)
                                     & (Channel.commission_time <= self.__current_time.datetime)
                                     & (Channel.decommission_time > self.__current_time.datetime))

    def _query_devices(self, station_id):
        Device = Query()
        if self.__current_time is None:
            raise ValueError(
                "Detector time is not set. The detector time has to be set using the Detector.update() function before it can be used.")
        return self._devices.search((Device.station_id == station_id)
                                     & (Device.commission_time <= self.__current_time.datetime)
                                     & (Device.decommission_time > self.__current_time.datetime))

    def _query_station(self, station_id):
        Station = Query()
        if self.__current_time is None:
            raise ValueError(
                "Detector time is not set. The detector time has to be set using the Detector.update() function before it can be used.")
        res = self._stations.get((Station.station_id == station_id)
                                 & (Station.commission_time <= self.__current_time.datetime)
                                 & (Station.decommission_time > self.__current_time.datetime))
        if res is None:
            logger.error(
                "query for station {} at time {} returned no results".format(station_id, self.__current_time.datetime))
            raise LookupError(
                "query for station {} at time {} returned no results".format(station_id, self.__current_time.datetime))
        return res

    def __query_position(self, position_id):
        Position = Query()
        res = self.__positions.get((Position.pos_position == position_id))
        if self.__current_time is None:
            raise ValueError(
                "Detector time is not set. The detector time has to be set using the Detector.update() function before it can be used.")
        if res is None:
            logger.error("query for position {} at time {} returned no results".format(position_id,
                                                                                       self.__current_time.datetime))
            raise LookupError("query for position {} at time {} returned no results".format(position_id,
                                                                                            self.__current_time.datetime))
        return res

    def get_station_ids(self):
        """
        returns a sorted list of all station ids present in the database
        """
        station_ids = []
        res = self._stations.all()
        if res is None:
            logger.error("query for stations returned no results")
            raise LookupError("query for stations returned no results")
        for a in res:
            if a['station_id'] not in station_ids:
                station_ids.append(a['station_id'])
        return sorted(station_ids)

    def _get_station(self, station_id):
        if station_id not in self._buffered_stations.keys():
            self._buffer(station_id)
        return self._buffered_stations[station_id]

    def get_station(self, station_id):
        return self._get_station(station_id)

    def __get_position(self, position_id):
        if position_id not in self.__buffered_positions.keys():
            self.__buffer_position(position_id)
        return self.__buffered_positions[position_id]

    def __get_channels(self, station_id):
        if station_id not in self._buffered_stations.keys():
            self._buffer(station_id)
        return self._buffered_channels[station_id]

    def __get_channel(self, station_id, channel_id):
        if station_id not in self._buffered_stations.keys():
            self._buffer(station_id)
        return self._buffered_channels[station_id][channel_id]


    def __get_devices(self, station_id):
        if station_id not in self._buffered_stations.keys():
            self._buffer(station_id)
        return self._buffered_devices[station_id]

    def __get_device(self, station_id, device_id):
        if station_id not in self._buffered_stations.keys():
            self._buffer(station_id)
        return self._buffered_devices[station_id][device_id]

    def _buffer(self, station_id):
        self._buffered_stations[station_id] = self._query_station(station_id)
        self.__valid_t0 = astropy.time.Time(self._buffered_stations[station_id]['commission_time'])
        self.__valid_t1 = astropy.time.Time(self._buffered_stations[station_id]['decommission_time'])
        channels = self._query_channels(station_id)
        self._buffered_channels[station_id] = {}
        for channel in channels:
            self._buffered_channels[station_id][channel['channel_id']] = channel
            self.__valid_t0 = max(self.__valid_t0, astropy.time.Time(channel['commission_time']))
            self.__valid_t1 = min(self.__valid_t1, astropy.time.Time(channel['decommission_time']))
        devices = self._query_devices(station_id)
        self._buffered_devices[station_id] = {}
        for device in devices:
            self._buffered_devices[station_id][device['device_id']] = device
            self.__valid_t0 = max(self.__valid_t0, astropy.time.Time(channel['commission_time']))
            self.__valid_t1 = min(self.__valid_t1, astropy.time.Time(channel['decommission_time']))


    def __buffer_position(self, position_id):
        self.__buffered_positions[position_id] = self.__query_position(position_id)

    def __get_t0_t1(self, station_id):
        Station = Query()
        res = self._stations.get(Station.station_id == station_id)
        t0 = None
        t1 = None
        if isinstance(res, list):
            for station in res:
                if t0 is None:
                    t0 = station['commission_time']
                else:
                    t0 = min(t0, station['commission_time'])
                if t1 is None:
                    t1 = station['decommission_time']
                else:
                    t1 = max(t1, station['decommission_time'])
        else:
            t0 = res['commission_time']
            t1 = res['decommission_time']
        return astropy.time.Time(t0), astropy.time.Time(t1)

    def has_station(self, station_id):
        """
        checks if a station is present in the database

        Parameters
        ----------
        station_id: int
            the station id

        Returns bool
        """
        Station = Query()
        res = self._stations.get(Station.station_id == station_id)
        return res is not None

    def get_unique_time_periods(self, station_id):
        """
        returns the time periods in which the station configuration (including all channels) was constant

        Parameters
        ----------
        station_id: int
            the station id

        Returns datetime tuple
        """
        up = []
        t0, t1 = self.__get_t0_t1(station_id)
        self.update(t0)
        while True:
            if len(up) > 0 and up[-1] == t1:
                break
            self._buffer(station_id)
            if len(up) == 0:
                up.append(self.__valid_t0)
            up.append(self.__valid_t1)
            self.update(self.__valid_t1)
        return up

    def update(self, time):
        """
        updates the detector description to a new time

        Parameters
        ----------
        time: astropy.time.Time
            the time to update the detector description to
            for backward compatibility datetime is also accepted, but astropy.time is prefered
        """
        if isinstance(time, datetime):
            self.__current_time = astropy.time.Time(time)
        else:
            self.__current_time = time
<<<<<<< HEAD
        
=======

>>>>>>> 82ad9f1d
        logger.info("updating detector time to {}".format(self.__current_time))
        if not ((self.__current_time > self.__valid_t0) and (self.__current_time < self.__valid_t1)):
            self._buffered_stations = {}
            self._buffered_channels = {}
            self.__valid_t0 = astropy.time.Time('2100-1-1')
            self.__valid_t1 = astropy.time.Time('1970-1-1')

    def get_detector_time(self):
        """
        Returns the time that the detector is currently set to
        """
        return self.__current_time

    def get_channel(self, station_id, channel_id):
        """
        returns a dictionary of all channel parameters

        Parameters
        ----------
        station_id: int
            the station id
        channel_id: int
            the channel id

        Returns
        -------
        dict of channel parameters
        """
        return self.__get_channel(station_id, channel_id)


    def get_device(self, station_id, device_id):
        """
        returns a dictionary of all device parameters

        Parameters
        ----------
        station_id: int
            the station id
        device_id: int
            the device id

        Returns
        -------
        dict of device parameters
        """
        return self.__get_device(station_id, device_id)

    def get_absolute_position(self, station_id):
        """
        get the absolute position of a specific station

        Parameters
        ----------
        station_id: int
            the station id

        Returns
        -------
        3-dim array of absolute station position in easting, northing and depth wrt. to snow level at
        time of measurement
        """
        res = self._get_station(station_id)
        easting, northing, altitude = 0, 0, 0
        unit_xy = units.m
        if 'pos_zone' in res and res['pos_zone'] == "SP-grid":
            unit_xy = units.feet
        if res['pos_easting'] is not None:
            easting = res['pos_easting'] * unit_xy
        if res['pos_northing'] is not None:
            northing = res['pos_northing'] * unit_xy
        if res['pos_altitude'] is not None:
            altitude = res['pos_altitude']
        return np.array([easting, northing, altitude])

    def get_absolute_position_site(self, site):
        """
        get the absolute position of a specific station

        Parameters
        ----------
        site: string
            the position identifier e.g. "G"

        Returns
        -------
        3-dim array of absolute station position in easting, northing and depth wrt. to snow level at
        time of measurement
        """
        res = self.__get_position(site)
        unit_xy = units.m
        if 'pos_zone' in res and res['pos_zone'] == "SP-grid":
            unit_xy = units.feet
        easting, northing, altitude = 0, 0, 0
        if res['pos_easting'] is not None:
            easting = res['pos_easting'] * unit_xy
        if res['pos_northing'] is not None:
            northing = res['pos_northing'] * unit_xy
        if res['pos_altitude'] is not None:
            altitude = res['pos_altitude'] * units.m
        return np.array([easting, northing, altitude])

    def get_relative_position(self, station_id, channel_id, mode = 'channel'):
        """
        get the relative position of a specific channels/antennas with respect to the station center

        Parameters
        ----------
        station_id: int
            the station id
        channel_id: int
            the channel id
        mode_id: str
            specify if relative position of a channel or a device is asked for

        Returns
        -------
        3-dim array of relative station position
        """
        if mode == 'channel':
            res = self.__get_channel(station_id, channel_id)
        elif mode == 'device':
            res = self.__get_device(station_id, channel_id)
        else:
            logger.error("Mode {} does not exist. Use 'channel' or 'device'".format(mode))
            raise NameError

        return np.array([res['ant_position_x'], res['ant_position_y'], res['ant_position_z']])

    def get_site(self, station_id):
        """
        get the site where the station is deployed (e.g. MooresBay or South Pole)

        Parameters
        ----------
        station_id: int
            the station id

        Returns string
        """

        res = self._get_station(station_id)
        return res['pos_site']

    def get_site_coordinates(self, station_id):
        """
        get the (latitude, longitude) coordinates (in degrees) for a given
        detector site.

        Parameters
        ----------
        station_id: int
            the station ID
        """
        sites = {
            'auger': (-35.10, -69.55),
            'mooresbay': (-78.74, 165.09),
            'southpole': (-90., 0.),
            'summit': (72.57, -38.46)
        }
        site = self.get_site(station_id)
        if site in sites.keys():
            return sites[site]
        return (None, None)

    def get_number_of_channels(self, station_id):
        """
        Get the number of channels per station

        Parameters
        ----------
        station_id: int
            the station id

        Returns int
        """
        res = self.__get_channels(station_id)
        return len(res)

    def get_channel_ids(self, station_id):
        """
        get the channel ids of a station

        Parameters
        ----------
        station_id: int
            the station id

        Returns list of ints
        """
        channel_ids = []
        for channel in self.__get_channels(station_id).values():
            channel_ids.append(channel['channel_id'])
        return sorted(channel_ids)

    def get_parallel_channels(self, station_id):
        """
        get a list of parallel antennas

        Parameters
        ----------
        station_id: int
            the station id

        Returns list of list of ints
        """
        res = self.__get_channels(station_id)
        orientations = np.zeros((len(res), 4))
        antenna_types = []
        channel_ids = []
        for iCh, ch in enumerate(res.values()):
            channel_id = ch['channel_id']
            channel_ids.append(channel_id)
            antenna_types.append(self.get_antenna_type(station_id, channel_id))
            orientations[iCh] = self.get_antenna_orientation(station_id, channel_id)
            orientations[iCh][3] = hp.get_normalized_angle(orientations[iCh][3], interval=np.deg2rad([0, 180]))
        channel_ids = np.array(channel_ids)
        antenna_types = np.array(antenna_types)
        orientations = np.round(np.rad2deg(orientations))  # round to one degree to overcome rounding errors
        parallel_antennas = []
        for antenna_type in np.unique(antenna_types):
            for u_zen_ori in np.unique(orientations[:, 0]):
                for u_az_ori in np.unique(orientations[:, 1]):
                    for u_zen_rot in np.unique(orientations[:, 2]):
                        for u_az_rot in np.unique(orientations[:, 3]):
                            mask = (antenna_types == antenna_type) \
                                & (orientations[:, 0] == u_zen_ori) & (orientations[:, 1] == u_az_ori) \
                                & (orientations[:, 2] == u_zen_rot) & (orientations[:, 3] == u_az_rot)
                            if np.sum(mask):
                                parallel_antennas.append(channel_ids[mask])
        return np.array(parallel_antennas)




    def get_number_of_devices(self, station_id):
        """
        Get the number of devices per station

        Parameters
        ----------
        station_id: int
            the station id

        Returns int
        """
        res = self.__get_devices(station_id)
        return len(res)

    def get_device_ids(self, station_id):
        """
        get the device ids of a station

        Parameters
        ----------
        station_id: int
            the station id

        Returns list of ints
        """
        device_ids = []
        for device in self.__get_devices(station_id).values():
            device_ids.append(device['device_id'])
        return sorted(device_ids)

    def get_cable_delay(self, station_id, channel_id):
        """
        returns the cable delay of a channel

        Parameters
        ----------
        station_id: int
            the station id
        channel_id: int
            the channel id

        Returns float (delay time)
        """
        res = self.__get_channel(station_id, channel_id)
        if 'cab_time_delay' not in res.keys():
            logger.warning(
                'Cable delay not set for channel {} in station {}, assuming cable delay is zero'.format(
                    channel_id, station_id))
            return 0
        else:
            return res['cab_time_delay']

    def get_cable_type_and_length(self, station_id, channel_id):
        """
        returns the cable type (e.g. LMR240) and its length

        Parameters
        ----------
        station_id: int
            the station id
        channel_id: int
            the channel id

        Returns tuple (string, float)
        """
        res = self.__get_channel(station_id, channel_id)
        return res['cab_type'], res['cab_length'] * units.m

    def get_antenna_type(self, station_id, channel_id):
        """
        returns the antenna type

        Parameters
        ----------
        station_id: int
            the station id
        channel_id: int
            the channel id

        Returns string
        """
        res = self.__get_channel(station_id, channel_id)
        return res['ant_type']

    def get_antenna_deployment_time(self, station_id, channel_id):
        """
        returns the time of antenna deployment

        Parameters
        ----------
        station_id: int
            the station id
        channel_id: int
            the channel id

        Returns datetime
        """
        res = self.__get_channel(station_id, channel_id)
        return res['ant_deployment_time']

    def get_antenna_orientation(self, station_id, channel_id):
        """
        returns the orientation of a specific antenna

        Parameters
        ----------
        station_id: int
            the station id
        channel_id: int
            the channel id

        Returns
        -------
        tuple of floats
            * orientation theta: orientation of the antenna, as a zenith angle (0deg is the zenith, 180deg is straight down); for LPDA: outward along boresight; for dipoles: upward along axis of azimuthal symmetry
            * orientation phi: orientation of the antenna, as an azimuth angle (counting from East counterclockwise); for LPDA: outward along boresight; for dipoles: upward along axis of azimuthal symmetry
            * rotation theta: rotation of the antenna, is perpendicular to 'orientation', for LPDAs: vector perpendicular to the plane containing the the tines
            * rotation phi: rotation of the antenna, is perpendicular to 'orientation', for LPDAs: vector perpendicular to the plane containing the the tines
        """
        res = self.__get_channel(station_id, channel_id)
        return np.deg2rad([res['ant_orientation_theta'], res['ant_orientation_phi'], res['ant_rotation_theta'],
                           res['ant_rotation_phi']])

    def get_amplifier_type(self, station_id, channel_id):
        """
        returns the type of the amplifier

        Parameters
        ----------
        station_id: int
            the station id
        channel_id: int
            the channel id

        Returns string
        """
        res = self.__get_channel(station_id, channel_id)
        return res['amp_type']

    def get_amplifier_measurement(self, station_id, channel_id):
        """
        returns a unique reference to the amplifier measurement

        Parameters
        ----------
        station_id: int
            the station id
        channel_id: int
            the channel id

        Returns string
        """
        res = self.__get_channel(station_id, channel_id)
        return res['amp_reference_measurement']

    def get_amplifier_response(self, station_id, channel_id, frequencies):
        """
        Returns the amplifier response for the amplifier of a given channel

        Parameters
        ----------
        station_id: int
            The ID of the station
        channel_id: int
            The ID of the channel
        frequencies: array of floats
            The frequency array for which the amplifier response shall be returned
        """
        res = self.__get_channel(station_id, channel_id)
        amp_type = None
        if 'amp_type' in res.keys():
            amp_type = res['amp_type']
        if amp_type is None:
            raise ValueError(
                'Amplifier type for station {}, channel {} not in detector description'.format(
                    station_id,
                    channel_id
                ))
        amp_response_functions = None
        if amp_type in NuRadioReco.detector.RNO_G.analog_components.get_available_amplifiers():
            amp_response_functions = NuRadioReco.detector.RNO_G.analog_components.load_amp_response(amp_type)
        if amp_type in NuRadioReco.detector.ARIANNA.analog_components.get_available_amplifiers():
            if amp_response_functions is not None:
                raise ValueError('Amplifier name {} is not unique'.format(amp_type))
            amp_response_functions = NuRadioReco.detector.ARIANNA.analog_components.load_amplifier_response(amp_type)
        if amp_response_functions is None:
            raise ValueError('Amplifier of type {} not found'.format(amp_type))
        amp_gain = amp_response_functions['gain'](frequencies)
        amp_phase = amp_response_functions['phase'](frequencies)
        return amp_gain * amp_phase

    def get_sampling_frequency(self, station_id, channel_id):
        """
        returns the sampling frequency

        Parameters
        ----------
        station_id: int
            the station id
        channel_id: int
            the channel id

        Returns float
        """
        res = self.__get_channel(station_id, channel_id)
        return res['adc_sampling_frequency'] * units.GHz

    def get_number_of_samples(self, station_id, channel_id):
        """
        returns the number of samples of a channel

        Parameters
        ----------
        station_id: int
            the station id
        channel_id: int
            the channel id

        Returns int
        """
        res = self.__get_channel(station_id, channel_id)
        return res['adc_n_samples']

    def get_antenna_model(self, station_id, channel_id, zenith=None):
        """
        determines the correct antenna model from antenna type, position and orientation of antenna

        so far only infinite firn and infinite air cases are differentiated

        Parameters
        ----------
        station_id: int
            the station id
        channel_id: int
            the channel id
        zenith: float or None (default)
            the zenith angle of the incoming signal direction

        Returns string
        """
        antenna_type = self.get_antenna_type(station_id, channel_id)
        antenna_relative_position = self.get_relative_position(station_id, channel_id)

        if self._antenna_by_depth:
            if zenith is not None and (antenna_type == 'createLPDA_100MHz'):
                if antenna_relative_position[2] > 0:
                    antenna_model = "{}_InfAir".format(antenna_type)
                    if (not self.__assume_inf) and zenith < 90 * units.deg:
                        antenna_model = "{}_z1cm_InAir_RG".format(antenna_type)
                else:  # antenna in firn
                    antenna_model = "{}_InfFirn".format(antenna_type)
                    if (not self.__assume_inf) and zenith > 90 * units.deg:  # signal comes from below
                        antenna_model = "{}_z1cm_InFirn_RG".format(antenna_type)
                        # we need to add further distinction here
            elif not antenna_type.startswith('analytic'):
                if antenna_relative_position[2] > 0:
                    antenna_model = "{}_InfAir".format(antenna_type)
                else:
                    antenna_model = "{}_InfFirn".format(antenna_type)
            else:
                antenna_model = antenna_type
        else:
            antenna_model = antenna_type
        return antenna_model

    def get_noise_RMS(self, station_id, channel_id, stage='amp'):
        """
        returns the noise RMS that was precomputed from forced triggers

        Parameters
        ----------
        station_id: int
            station id
        channel_id: int
            the channel id, not used at the moment, only station averages are computed
        stage: string (default 'amp')
            specifies the stage of reconstruction you want the noise RMS for,
            `stage` can be one of

             * 'raw' (raw measured trace)
             * 'amp' (after the amp was deconvolved)
             * 'filt' (after the trace was highpass with 100MHz

        Returns
        -------
        RMS: float
            the noise RMS (actually it is the standard deviation but as the mean should be zero its the same)
        """
        if self.__noise_RMS is None:
            import json
            detector_directory = os.path.dirname(os.path.abspath(__file__))
            with open(os.path.join(detector_directory, 'noise_RMS.json'), 'r') as fin:
                self.__noise_RMS = json.load(fin)

        key = "{:d}".format(station_id)
        if key not in self.__noise_RMS.keys():
            rms = self.__noise_RMS['default'][stage]
            logger.warning(
                "no RMS values for station {} available, returning default noise for stage {}: RMS={:.2g} mV".format(
                    station_id, stage, rms / units.mV))
            return rms
        return self.__noise_RMS[key][stage]

    def get_noise_temperature(self, station_id, channel_id):
        """
        returns the noise temperature of the channel

        Parameters
        ----------
        station_id: int
            station id
        channel_id: int
            the channel id

        """
        res = self.__get_channel(station_id, channel_id)
        if 'noise_temperature' not in res:
            raise AttributeError(
                f"field noise_temperature not present in detector description of station {station_id} and channel {channel_id}")
        return res['noise_temperature']

    def is_channel_noiseless(self, station_id, channel_id):
        """
        returns true if the detector description has the field `noiseless` and if this field is True.

        Allows to run a noiseless simulation on specific channels (for example to simulate a single-antenna proxy
        along with the phased array)

        Parameters
        ----------
        station_id: int
            station id
        channel_id: int
            the channel id

        """
        res = self.__get_channel(station_id, channel_id)
        if 'noiseless' not in res:
            return False
        return res['noiseless']<|MERGE_RESOLUTION|>--- conflicted
+++ resolved
@@ -411,11 +411,7 @@
             self.__current_time = astropy.time.Time(time)
         else:
             self.__current_time = time
-<<<<<<< HEAD
-        
-=======
-
->>>>>>> 82ad9f1d
+
         logger.info("updating detector time to {}".format(self.__current_time))
         if not ((self.__current_time > self.__valid_t0) and (self.__current_time < self.__valid_t1)):
             self._buffered_stations = {}
