--- conflicted
+++ resolved
@@ -49,11 +49,7 @@
                 self.__channel_pairs.append([self.__channel_ids[i], self.__channel_ids[j]])
 
 
-<<<<<<< HEAD
-        self.__sampling_rate = station.get_channel(0).get_sampling_rate()
-=======
         self.__sampling_rate = station.get_channel(self.__channel_ids[0]).get_sampling_rate()
->>>>>>> 15044001
         if debug:
             fig, ax = plt.subplots( len(self.__channel_pairs), 2)
 
