from enum import Enum


class stationParameters(Enum):
    nu_zenith = 1  # the zenith angle of the incoming neutrino direction
    nu_azimuth = 2  # the azimuth angle of the incoming neutrino direction
    nu_energy = 3  # the energy of the neutrino
    nu_flavor = 4  # the flavor of the neutrino
    ccnc = 5  # neutral current of charged current interaction
    nu_vertex = 6  # the neutrino vertex position
    inelasticity = 7  # inelasiticy ot neutrino interaction
    triggered = 8  # flag if station was triggered or not
    cr_energy = 9  # the cosmic-ray energy
    cr_zenith = 10  # zenith angle of the cosmic-ray incoming direction
    cr_azimuth = 11  # azimuth angle of the cosmic-ray incoming direction
    channels_max_amplitude = 12  # the maximum amplitude of all channels (considered in the trigger module)
    zenith = 13  # the zenith angle of the incoming signal direction (WARNING: this parameter is not well defined as the incoming signal direction might be different for different channels)
    azimuth = 14  # the azimuth angle of the incoming signal direction (WARNING: this parameter is not well defined as the incoming signal direction might be different for different channels)
    zenith_cr_templatefit = 15
    zenith_nu_templatefit = 16
<<<<<<< HEAD
    polarization_angle = 17 # electric field polarization in onsky-coordinates. 0 corresponds to polarization in e_theta, 90deg is polarization in e_phi
    polarization_angle_expectation = 18 # expected polarization based on shower geometry. Defined analogous to polarization_angle
    cr_xcorrelations = 19 # dict of result of crosscorrelations with cr templates
    nu_xcorrelations = 20 #  dict of result of crosscorrelations with nu templates
    station_time = 21
    signal_energy_fluence = 22 # Energy/area in the radio signal
    signal_time = 23
    cr_energy_em = 24  # the electromagnetic shower energy (the cosmic ray energy that ends up in electrons, positrons and gammas)
    cr_spectrum_slope = 25 # Slope of the radio signal's spectrum as reconstructed by the voltageToAnalyticEfieldConverter
    cr_xmax = 26 # Xmax of the air shower
    cr_energy_em = 28  # the electromagnetic shower energy (the cosmic ray energy that ends up in electrons, positrons and gammas)
=======
    cr_xcorrelations = 19 # dict of result of crosscorrelations with cr templates
    nu_xcorrelations = 20 #  dict of result of crosscorrelations with nu templates
    station_time = 21
    cr_energy_em = 24  # the electromagnetic shower energy (the cosmic ray energy that ends up in electrons, positrons and gammas)
>>>>>>> 1266344a

class channelParameters(Enum):
    zenith = 1  # zenith angle of the incoming signal direction
    azimuth = 2  # azimuth angle of the incoming signal direction
    maximum_amplitude = 4  # the maximum ampliude of the magnitude of the trace
    SNR = 5  # an dictionary of various signal-to-noise ratio definitions
    maximum_amplitude_envelope = 6  # the maximum ampliude of the hilbert envelope of the trace
    P2P_amplitude = 7  # the peak to peak amplitude
    cr_xcorrelations = 8 # dict of result of crosscorrelations with cr templates
    nu_xcorrelations = 9 #  dict of result of crosscorrelations with nu templates
    
class electricFieldParameters(Enum):
    ray_path_type = 1  # the type of the ray tracing solution ('direct', 'refracted' or 'reflected')
    polarization_angle = 2 # electric field polarization in onsky-coordinates. 0 corresponds to polarization in e_theta, 90deg is polarization in e_phi
    polarization_angle_expectation = 3 # expected polarization based on shower geometry. Defined analogous to polarization_angle
    signal_energy_fluence = 4 # Energy/area in the radio signal
    cr_spectrum_slope = 5 # Slope of the radio signal's spectrum as reconstructed by the voltageToAnalyticEfieldConverter
    zenith = 7  # zenith angle of the signal. Note that refraction at the air/ice boundary is not taken into account
    azimuth = 8  # azimuth angle of the signal. Note that refraction at the air/ice boundary is not taken into account
    signal_time = 9
    nu_vertex_distance = 10 # the distance along the ray path from the vertex to the channel
    nu_viewing_angle = 11 # the angle between shower axis and launch vector
    cr_spectrum_quadratic_term = 12 # result of the second order correction to the spectrum fitted by the voltageToAnalyticEfieldConverter
    
    <|MERGE_RESOLUTION|>--- conflicted
+++ resolved
@@ -18,24 +18,10 @@
     azimuth = 14  # the azimuth angle of the incoming signal direction (WARNING: this parameter is not well defined as the incoming signal direction might be different for different channels)
     zenith_cr_templatefit = 15
     zenith_nu_templatefit = 16
-<<<<<<< HEAD
-    polarization_angle = 17 # electric field polarization in onsky-coordinates. 0 corresponds to polarization in e_theta, 90deg is polarization in e_phi
-    polarization_angle_expectation = 18 # expected polarization based on shower geometry. Defined analogous to polarization_angle
-    cr_xcorrelations = 19 # dict of result of crosscorrelations with cr templates
-    nu_xcorrelations = 20 #  dict of result of crosscorrelations with nu templates
-    station_time = 21
-    signal_energy_fluence = 22 # Energy/area in the radio signal
-    signal_time = 23
-    cr_energy_em = 24  # the electromagnetic shower energy (the cosmic ray energy that ends up in electrons, positrons and gammas)
-    cr_spectrum_slope = 25 # Slope of the radio signal's spectrum as reconstructed by the voltageToAnalyticEfieldConverter
-    cr_xmax = 26 # Xmax of the air shower
-    cr_energy_em = 28  # the electromagnetic shower energy (the cosmic ray energy that ends up in electrons, positrons and gammas)
-=======
     cr_xcorrelations = 19 # dict of result of crosscorrelations with cr templates
     nu_xcorrelations = 20 #  dict of result of crosscorrelations with nu templates
     station_time = 21
     cr_energy_em = 24  # the electromagnetic shower energy (the cosmic ray energy that ends up in electrons, positrons and gammas)
->>>>>>> 1266344a
 
 class channelParameters(Enum):
     zenith = 1  # zenith angle of the incoming signal direction
