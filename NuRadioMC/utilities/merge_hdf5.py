--- conflicted
+++ resolved
@@ -13,17 +13,8 @@
 ../energy/output/*.hdf5.part????
 """
 
-if(len(sys.argv) > 3):
-    print("usage: python merge_hdf5.py /path/to/simulation/output/folder optional_depth")
-else:
-<<<<<<< HEAD
-    if(sys.argv == 2):
-        filenames = glob.glob("{}/*/*.hdf5.part????".format(sys.argv[1]))
-    else:
-        filenames = glob.glob("{}/*/*/*.hdf5.part????".format(sys.argv[1]))
-=======
+
     filenames = glob.glob("{}/*/*/*.hdf5.part????".format(sys.argv[1]))
->>>>>>> 8e9be32f
     filenames2 = []
     for i, filename in enumerate(filenames):
         filename, ext = os.path.splitext(filename)
