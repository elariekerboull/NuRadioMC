import numpy as np
from NuRadioMC.utilities import units

model_to_int = {"SP1" : 1, "GL1" : 2}

def fit_GL1(z):
    # Model for Greenland. Taken from DOI: https://doi.org/10.3189/2015JoG15J057
	# Returns the attenuation length at 75 MHz as a function of depth
    fit_values = [1.16052586e+03, 6.87257150e-02, -9.82378264e-05,
                    -3.50628312e-07, -2.21040482e-10, -3.63912864e-14]
    min_length = 100 * units.m
    if(not hasattr(z, '__len__')):
        att_length = 0
    else:
        att_length = np.zeros_like(z)
    for power, coeff in enumerate(fit_values):
        att_length += coeff * z**power

    if (not hasattr(att_length, '__len__')):
        if ( att_length < min_length ):
            att_length = min_length
    else:
<<<<<<< HEAD
        att_length[ att_length < min_length ] = min_length
=======
        att_length[ att_length < 0 ] = min_length
>>>>>>> 7a76e3ca

    return att_length

def get_temperature(z):
    """
    returns the temperature in Celsius as a function of depth
    """
    # from https://icecube.wisc.edu/~araproject/radio/#icetabsorption

    z2 = np.abs(z / units.m)
    return 1.83415e-09 * z2**3 + (-1.59061e-08 * z2**2) + 0.00267687 * z2 + (-51.0696)

def get_attenuation_length(z, frequency, model):
    if(model == "SP1"):
        t = get_temperature(z)
        f0 = 0.0001
        f2 = 3.16
        w0 = np.log(f0)
        w1 = 0.0
        w2 = np.log(f2)
        w = np.log(frequency / units.GHz)
        b0 = -6.74890 + t * (0.026709 - t * 0.000884)
        b1 = -6.22121 - t * (0.070927 + t * 0.001773)
        b2 = -4.09468 - t * (0.002213 + t * 0.000332)
        if(not hasattr(frequency, '__len__')):
            if (frequency < 1. * units.GHz):
                a = (b1 * w0 - b0 * w1) / (w0 - w1)
                bb = (b1 - b0) / (w1 - w0)
            else:
                a = (b2 * w1 - b1 * w2) / (w1 - w2)
                bb = (b2 - b1) / (w2 - w1)
        else:
            a = np.ones_like(frequency) * (b2 * w1 - b1 * w2) / (w1 - w2)
            bb = np.ones_like(frequency) * (b2 - b1) / (w2 - w1)
            a[frequency < 1. * units.GHz] = (b1 * w0 - b0 * w1) / (w0 - w1)
            bb[frequency < 1. * units.GHz] = (b1 - b0) / (w1 - w0)

        return 1. / np.exp(a + bb * w)
    elif(model == "GL1"):

        att_length_75 = fit_GL1(z/units.m)
        att_length_f = att_length_75 - 0.55 * units.m * (frequency/units.MHz - 75)

        min_length = 100 * units.m
        if(not hasattr(frequency, '__len__')):
            if (att_length_f < min_length):
                att_length_f = min_length
        else:
            att_length_f[ att_length_f < min_length ] = min_length

        return att_length_f
    else:
        raise NotImplementedError("attenuation model {} is not implemented.".format(model))<|MERGE_RESOLUTION|>--- conflicted
+++ resolved
@@ -20,12 +20,7 @@
         if ( att_length < min_length ):
             att_length = min_length
     else:
-<<<<<<< HEAD
         att_length[ att_length < min_length ] = min_length
-=======
-        att_length[ att_length < 0 ] = min_length
->>>>>>> 7a76e3ca
-
     return att_length
 
 def get_temperature(z):
